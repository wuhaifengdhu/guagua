<project xmlns="http://maven.apache.org/POM/4.0.0" xmlns:xsi="http://www.w3.org/2001/XMLSchema-instance"
    xsi:schemaLocation="http://maven.apache.org/POM/4.0.0 http://maven.apache.org/xsd/maven-4.0.0.xsd">
    <modelVersion>4.0.0</modelVersion>
    <artifactId>guagua-mapreduce-examples</artifactId>
    <parent>
        <groupId>ml.shifu</groupId>
        <artifactId>guagua</artifactId>
<<<<<<< HEAD
        <version>0.4.2</version>
=======
        <version>0.5.0</version>
>>>>>>> b226c344
        <relativePath>../</relativePath>
    </parent>

    <dependencies>
        <dependency>
            <groupId>ml.shifu</groupId>
            <artifactId>guagua-mapreduce</artifactId>
            <version>${guagua.version}</version>
        </dependency>
        <dependency>
            <groupId>org.encog</groupId>
            <artifactId>encog-core</artifactId>
            <version>3.0.0</version>
        </dependency>
        <dependency>
            <groupId>com.google.guava</groupId>
            <artifactId>guava</artifactId>
            <version>14.0.1</version>
        </dependency>
    </dependencies>

    <build>
        <plugins>
            <plugin>
                <artifactId>maven-assembly-plugin</artifactId>
                <version>2.3</version>
                <configuration>
                    <appendAssemblyId>false</appendAssemblyId>
                    <descriptors>
                        <descriptor>assembly.xml</descriptor>
                    </descriptors>
                </configuration>
                <executions>
                    <execution>
                        <id>make-assembly</id>
                        <phase>package</phase>
                        <goals>
                            <goal>single</goal>
                        </goals>
                    </execution>
                </executions>
            </plugin>
        </plugins>
    </build>

</project><|MERGE_RESOLUTION|>--- conflicted
+++ resolved
@@ -5,11 +5,7 @@
     <parent>
         <groupId>ml.shifu</groupId>
         <artifactId>guagua</artifactId>
-<<<<<<< HEAD
-        <version>0.4.2</version>
-=======
         <version>0.5.0</version>
->>>>>>> b226c344
         <relativePath>../</relativePath>
     </parent>
 
