--- conflicted
+++ resolved
@@ -16,10 +16,6 @@
  
 Guagua Change Logs
 
-<<<<<<< HEAD
-Changes for Guagua-0.7.3
-    * Master StateS Recovery
-=======
 Changes for Guagua-0.7.4
     * Validation data set chenage on Guagua side: add attachments for GuaguaInputSplit & GuaguaInputFormat
     * Fix a bug on embeded ZooKeeper logging enable
@@ -27,7 +23,6 @@
 	* Fix Guagua job stablility issue
 Changes for Guagua-0.7.3
     * Master State Recovery
->>>>>>> e393c26b
       https://github.com/ShifuML/guagua/issues/94
     * Add Combinable Interface to Merge Worker Results When Collecting
       https://github.com/ShifuML/guagua/issues/93
