--- conflicted
+++ resolved
@@ -1,7 +1,3 @@
 ## guagua [![Build Status](https://travis-ci.org/ShifuML/guagua.svg?branch=master)](https://travis-ci.org/ShifuML/guagua)
 
-<<<<<<< HEAD
-An iterative computing framework for both Hadoop MapReduce and Hadoop YARN.
-=======
-An iterative computing framework on both Hadoop MapReduce and Hadoop YARN.
->>>>>>> 74395e8d
+An iterative computing framework on both Hadoop MapReduce and Hadoop YARN.