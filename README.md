--- conflicted
+++ resolved
@@ -6,11 +6,7 @@
 
 ## Getting Started
 
-<<<<<<< HEAD
-Please visit [guagua site](http://shifu.ml/docs/guagua/) for tutorials.
-=======
 Please visit [Guagua site](http://shifu.ml/docs/guagua/) for tutorials.
->>>>>>> b226c344
 
 ## What is Guagua?
 **Guagua**, a sub-project of Shifu, is a distributed, pluggable and scalable iterative computing framework based on Hadoop MapReduce and YARN.
