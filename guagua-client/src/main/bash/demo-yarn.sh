#!/bin/bash
#
# Copyright [2013-2014] eBay Software Foundation
#  
# Licensed under the Apache License, Version 2.0 (the "License");
# you may not use this file except in compliance with the License.
# You may obtain a copy of the License at
#
#    http://www.apache.org/licenses/LICENSE-2.0
#  
# Unless required by applicable law or agreed to in writing, software
# distributed under the License is distributed on an "AS IS" BASIS,
# WITHOUT WARRANTIES OR CONDITIONS OF ANY KIND, either express or implied.
# See the License for the specific language governing permissions and
# limitations under the License.

# Guagua YARN implementation is still in beta version, For Hadoop 2.0, 
# we should use '-y' to enable it or we will still use mapreduce to run 
# Guagua application.

# please follow ../README.md to run this demo shell.

# prepare input data
BIN_DIR="$( cd -P "$( dirname "${BASH_SOURCE:-0}" )" && pwd )"
hadoop fs -put $BIN_DIR/../data/sum /user/$USER/

# Comments for all parameters:
#  '-i sum': '-i' means guagua application input, should be HDFS input file or folder
#  '-z ${ZOOKEEPER_SERVERS}': '-z' is used to configure zookeeper server, this should be placed by real zookeeper server.
#       The format is like '<zkServer1:zkPort1,zkServer2:zkPort2>'
#      If user doesn't specify this parameter, a zookeeper server in CLI host will be embeded.
#  '-w ml.shifu.guagua.yarn.example.sum.SumWorker': Worker computable implementation class setting
#  '-m ml.shifu.guagua.yarn.example.sum.SumMaster': Master computable implementation class setting
#  '-c 10': Total iteration number setting
#      If user doesn't specify this parameter, default 10 will be used.
#  '-n Guagua-Sum-Master-Workers-Job': Hadoop job name or YARN application name specified
#  '-mr org.apache.hadoop.io.LongWritable': Master result class setting
#  '-wr org.apache.hadoop.io.LongWritable': Worker result class setting
<<<<<<< HEAD
#  '../yarn-lib/guagua-yarn-examples-0.4.2.jar': Jar files include master, worker and user intercepters
=======
#  '../yarn-lib/guagua-yarn-examples-0.5.0.jar': Jar files include master, worker and user intercepters
>>>>>>> b226c344
#  '-Dmapred.job.queue.name=default': Queue name setting
#  '-Dguagua.yarn.queue.name=default': Queue name setting for guagua YARN application
#  '-Dguagua.sum.output=sum-output': Output file, this is used in 'ml.shifu.guagua.yarn.example.sum.SumOutput'
#  '-Dguagua.master.intercepters=ml.shifu.guagua.yarn.example.sum.SumOutput': User master intercepters, SumOutput is 
#        used to save global sum result to HDFS.

<<<<<<< HEAD
./guagua -y \
        jar ../yarn-lib/guagua-yarn-examples-0.4.2.jar \
=======
$BIN_DIR/guagua -y \
        jar $BIN_DIR/../yarn-lib/guagua-yarn-examples-0.5.0.jar \
>>>>>>> b226c344
        -i sum  \
        -w ml.shifu.guagua.yarn.example.sum.SumWorker  \
        -m ml.shifu.guagua.yarn.example.sum.SumMaster  \
        -n "Guagua-Sum-Master-Workers-Job" \
        -mr org.apache.hadoop.io.LongWritable \
        -wr org.apache.hadoop.io.LongWritable \
        -Dmapred.job.queue.name=default \
        -Dguagua.sum.output=sum-output \
        -Dguagua.yarn.queue.name=default \
        -Dguagua.master.intercepters=ml.shifu.guagua.yarn.example.sum.SumOutput
<|MERGE_RESOLUTION|>--- conflicted
+++ resolved
@@ -36,24 +36,15 @@
 #  '-n Guagua-Sum-Master-Workers-Job': Hadoop job name or YARN application name specified
 #  '-mr org.apache.hadoop.io.LongWritable': Master result class setting
 #  '-wr org.apache.hadoop.io.LongWritable': Worker result class setting
-<<<<<<< HEAD
-#  '../yarn-lib/guagua-yarn-examples-0.4.2.jar': Jar files include master, worker and user intercepters
-=======
 #  '../yarn-lib/guagua-yarn-examples-0.5.0.jar': Jar files include master, worker and user intercepters
->>>>>>> b226c344
 #  '-Dmapred.job.queue.name=default': Queue name setting
 #  '-Dguagua.yarn.queue.name=default': Queue name setting for guagua YARN application
 #  '-Dguagua.sum.output=sum-output': Output file, this is used in 'ml.shifu.guagua.yarn.example.sum.SumOutput'
 #  '-Dguagua.master.intercepters=ml.shifu.guagua.yarn.example.sum.SumOutput': User master intercepters, SumOutput is 
 #        used to save global sum result to HDFS.
 
-<<<<<<< HEAD
-./guagua -y \
-        jar ../yarn-lib/guagua-yarn-examples-0.4.2.jar \
-=======
 $BIN_DIR/guagua -y \
         jar $BIN_DIR/../yarn-lib/guagua-yarn-examples-0.5.0.jar \
->>>>>>> b226c344
         -i sum  \
         -w ml.shifu.guagua.yarn.example.sum.SumWorker  \
         -m ml.shifu.guagua.yarn.example.sum.SumMaster  \
