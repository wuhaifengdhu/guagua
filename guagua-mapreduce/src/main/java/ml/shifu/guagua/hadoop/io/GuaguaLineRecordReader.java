--- conflicted
+++ resolved
@@ -102,15 +102,9 @@
         FSDataInputStream fileIn = fs.open(file);
         boolean skipFirstLine = false;
         if(codec != null) {
-<<<<<<< HEAD
-            LOG.info("codec_not_null");
             in = new LineReader(codec.createInputStream(fileIn), GuaguaConstants.DEFAULT_IO_BUFFER_SIZE);
-=======
-            in = new LineReader(codec.createInputStream(fileIn), ioBufferSize);
->>>>>>> 7fa7d2ab
             end = Long.MAX_VALUE;
         } else {
-            LOG.info("codec_null");
             if(start != 0) {
                 skipFirstLine = true;
                 --start;
