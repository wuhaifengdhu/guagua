--- conflicted
+++ resolved
@@ -6,11 +6,7 @@
     <parent>
         <groupId>ml.shifu</groupId>
         <artifactId>guagua</artifactId>
-<<<<<<< HEAD
-        <version>0.6.1</version>
-=======
         <version>0.7.0</version>
->>>>>>> 32c7436a
         <relativePath>../</relativePath>
     </parent>
     <dependencies>
