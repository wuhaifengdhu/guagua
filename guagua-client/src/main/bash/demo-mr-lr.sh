--- conflicted
+++ resolved
@@ -18,11 +18,7 @@
 BIN_DIR="$( cd -P "$( dirname "${BASH_SOURCE:-0}" )" && pwd )"
 hadoop fs -put $BIN_DIR/../data/lr /user/$USER/
 
-<<<<<<< HEAD
-$BIN_DIR/guagua jar $BIN_DIR/../mapreduce-lib/guagua-mapreduce-examples-0.5.0.jar \
-=======
 $BIN_DIR/guagua jar $BIN_DIR/../mapreduce-lib/guagua-examples-0.6.0.jar \
->>>>>>> 6319a75b
         -i lr  \
         -w ml.shifu.guagua.example.lr.LogisticRegressionWorker  \
         -m ml.shifu.guagua.example.lr.LogisticRegressionMaster  \
