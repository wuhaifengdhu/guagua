#!/bin/bash
#
# Copyright [2013-2014] eBay Software Foundation
#  
# Licensed under the Apache License, Version 2.0 (the "License");
# you may not use this file except in compliance with the License.
# You may obtain a copy of the License at
#
#    http://www.apache.org/licenses/LICENSE-2.0
#  
# Unless required by applicable law or agreed to in writing, software
# distributed under the License is distributed on an "AS IS" BASIS,
# WITHOUT WARRANTIES OR CONDITIONS OF ANY KIND, either express or implied.
# See the License for the specific language governing permissions and
# limitations under the License.

# please follow ../README.md to run this demo shell.

# prepare input data
BIN_DIR="$( cd -P "$( dirname "${BASH_SOURCE:-0}" )" && pwd )"
hadoop fs -put $BIN_DIR/../data/kmeans /user/$USER/

# Comments for all parameters:
<<<<<<< HEAD
#  '../mapreduce-lib/guagua-mapreduce-examples-0.4.1.jar': Jar files include master, worker and user intercepters
=======
#  '../mapreduce-lib/guagua-mapreduce-examples-0.4.2.jar': Jar files include master, worker and user intercepters
>>>>>>> 285925ce
#  '-i kmeans': '-i' means guagua application input, should be HDFS input file or folder
#  '-z ${ZOOKEEPER_SERVERS}': '-z' is used to configure zookeeper server, this should be placed by real zookeeper server
#                            The format is like '<zkServer1:zkPort1,zkServer2:zkPort2>'
#      If user doesn't specify this parameter, a zookeeper server in CLI host will be embeded.
#  '-w ml.shifu.guagua.mapreduce.example.kmeans.KMeansWorker': Worker computable implementation class setting
#  '-m ml.shifu.guagua.mapreduce.example.kmeans.KMeansMaster': Master computable implementation class setting
#  '-c 10': Total iteration number setting
#      If user doesn't specify this parameter, default 10 will be used.
#  '-n Guagua-Sum-Master-Workers-Job': Hadoop job name or YARN application name specified
#  '-mr ml.shifu.guagua.mapreduce.example.kmeans.KMeansMasterParams': Master result class setting
#  '-wr ml.shifu.guagua.mapreduce.example.kmeans.KMeansWorkerParams': Worker result class setting
#  '-Dmapred.job.queue.name=default': Queue name setting
#  '-Dkmeans.k.number=2': set k
#  '-Dkmeans.data.seperator="|"': data input separator
#  '-Dkmeans.column.number': Columns used in kmeans
#  '-Dkmeans.k.number=2': set k
#  '-Dkmeans.centriods.output=kmeans-centriods': new centriods output file in HDFS
#  '-Dkmeans.data.output=kmeans-tags': new data file folder with tag at last column
#  '-Dguagua.master.intercepters=ml.shifu.guagua.mapreduce.example.kmeans.KMeansCentriodsOutput': User master interceptors

<<<<<<< HEAD
ZOOKEEPER_SERVERS=
if [ "${ZOOKEEPER_SERVERS}X" == "X" ] ; then
  echo "Zookeeper server should be provided for guagua coordination. Set 'ZOOKEEPER_SERVERS' at first please."
  exit 1
fi

./guagua jar ../mapreduce-lib/guagua-mapreduce-examples-0.4.1.jar \
=======
./guagua jar ../mapreduce-lib/guagua-mapreduce-examples-0.4.2.jar \
>>>>>>> 285925ce
        -i kmeans  \
        -w ml.shifu.guagua.mapreduce.example.kmeans.KMeansWorker  \
        -m ml.shifu.guagua.mapreduce.example.kmeans.KMeansMaster  \
        -c 10 \
        -n "Guagua-KMeans-Master-Workers-Job" \
        -mr ml.shifu.guagua.mapreduce.example.kmeans.KMeansMasterParams \
        -wr ml.shifu.guagua.mapreduce.example.kmeans.KMeansWorkerParams \
        -Dmapred.job.queue.name=default \
        -Dkmeans.k.number=2 \
        -Dkmeans.data.seperator="|" \
        -Dkmeans.column.number=2 \
        -Dkmeans.centriods.output=kmeans-centriods \
        -Dkmeans.data.output=kmeans-tags \
        -Dguagua.master.intercepters=ml.shifu.guagua.mapreduce.example.kmeans.KMeansCentriodsOutput \
        -Dguagua.worker.intercepters=ml.shifu.guagua.mapreduce.example.kmeans.KMeansDataOutput
        <|MERGE_RESOLUTION|>--- conflicted
+++ resolved
@@ -21,11 +21,7 @@
 hadoop fs -put $BIN_DIR/../data/kmeans /user/$USER/
 
 # Comments for all parameters:
-<<<<<<< HEAD
-#  '../mapreduce-lib/guagua-mapreduce-examples-0.4.1.jar': Jar files include master, worker and user intercepters
-=======
 #  '../mapreduce-lib/guagua-mapreduce-examples-0.4.2.jar': Jar files include master, worker and user intercepters
->>>>>>> 285925ce
 #  '-i kmeans': '-i' means guagua application input, should be HDFS input file or folder
 #  '-z ${ZOOKEEPER_SERVERS}': '-z' is used to configure zookeeper server, this should be placed by real zookeeper server
 #                            The format is like '<zkServer1:zkPort1,zkServer2:zkPort2>'
@@ -46,17 +42,7 @@
 #  '-Dkmeans.data.output=kmeans-tags': new data file folder with tag at last column
 #  '-Dguagua.master.intercepters=ml.shifu.guagua.mapreduce.example.kmeans.KMeansCentriodsOutput': User master interceptors
 
-<<<<<<< HEAD
-ZOOKEEPER_SERVERS=
-if [ "${ZOOKEEPER_SERVERS}X" == "X" ] ; then
-  echo "Zookeeper server should be provided for guagua coordination. Set 'ZOOKEEPER_SERVERS' at first please."
-  exit 1
-fi
-
-./guagua jar ../mapreduce-lib/guagua-mapreduce-examples-0.4.1.jar \
-=======
 ./guagua jar ../mapreduce-lib/guagua-mapreduce-examples-0.4.2.jar \
->>>>>>> 285925ce
         -i kmeans  \
         -w ml.shifu.guagua.mapreduce.example.kmeans.KMeansWorker  \
         -m ml.shifu.guagua.mapreduce.example.kmeans.KMeansMaster  \
