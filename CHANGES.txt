--- conflicted
+++ resolved
@@ -16,12 +16,6 @@
  
 Guagua Change Logs
 
-<<<<<<< HEAD
-Changes for Guagua-0.4.1
-    * Improve guagua shell to follow hadoop command.
-    * Add kmeans example in guagua-mapreduce-examples.
-    * Improve API java docs
-=======
 Changes for Guagua-0.4.2
     * Add internal(embeded) ZooKeeper support.
     * Add default total iteration number if user don't set '-c'.
@@ -30,7 +24,6 @@
     * Improve guagua shell to follow hadoop command.
     * Add kmeans example in guagua-mapreduce-examples.
     * Improve API java docs.
->>>>>>> 285925ce
 Changes for Guagua-0.4.0
     * Consistent guagua package in guagua-client. For this package, we have a shell 'guagua' help user select the 
       platform, user only needs to set the jar, the master and worker classes and other guagua or mapred parameters by 
